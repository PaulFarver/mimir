--- conflicted
+++ resolved
@@ -123,12 +123,8 @@
 	LimitsConfig     validation.Limits               `yaml:"limits"`
 	Worker           querier_worker.Config           `yaml:"frontend_worker"`
 	Frontend         frontend.CombinedFrontendConfig `yaml:"frontend"`
-<<<<<<< HEAD
-	IngestStorage    ingest.Config                   `yaml:"ingest_storage" doc:"hidden"`
+	IngestStorage    ingest.Config                   `yaml:"ingest_storage"`
 	BlockBuilder     blockbuilder.Config             `yaml:"block_builder" doc:"hidden"`
-=======
-	IngestStorage    ingest.Config                   `yaml:"ingest_storage"`
->>>>>>> 13656507
 	BlocksStorage    tsdb.BlocksStorageConfig        `yaml:"blocks_storage"`
 	Compactor        compactor.Config                `yaml:"compactor"`
 	StoreGateway     storegateway.Config             `yaml:"store_gateway"`
