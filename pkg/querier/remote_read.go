--- conflicted
+++ resolved
@@ -188,9 +188,8 @@
 	for s.Next() {
 		series := s.At()
 		samples := []mimirpb.Sample{}
-<<<<<<< HEAD
 		histograms := []mimirpb.Histogram{}
-		it := series.Iterator()
+		it = series.Iterator(it)
 		for {
 			typ := it.Next()
 			if typ == chunkenc.ValFloat {
@@ -204,12 +203,6 @@
 				histograms = append(histograms, mimirpb.FromHistogramToHistogramProto(t, h))
 			} else {
 				break
-=======
-		it = series.Iterator(it)
-		for valType := it.Next(); valType != chunkenc.ValNone; valType = it.Next() {
-			if valType != chunkenc.ValFloat {
-				return nil, fmt.Errorf("unsupported value type %v", valType)
->>>>>>> 4d9b5d3c
 			}
 		}
 		if err := it.Err(); err != nil {
