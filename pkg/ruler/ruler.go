--- conflicted
+++ resolved
@@ -149,11 +149,7 @@
 	// If sharding is enabled, create/join a ring to distribute tokens to
 	// the ruler
 	if cfg.EnableSharding {
-<<<<<<< HEAD
-		ruler.lifecycler, err = ring.NewLifecycler(cfg.LifecyclerConfig, ruler, "ruler", true)
-=======
-		ruler.lifecycler, err = ring.NewLifecycler(cfg.LifecyclerConfig, ruler, "ruler", ring.RulerRingKey)
->>>>>>> 1dad0529
+		ruler.lifecycler, err = ring.NewLifecycler(cfg.LifecyclerConfig, ruler, "ruler", ring.RulerRingKey, true)
 		if err != nil {
 			return nil, err
 		}
