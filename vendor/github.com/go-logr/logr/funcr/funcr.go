/*
Copyright 2021 The logr Authors.

Licensed under the Apache License, Version 2.0 (the "License");
you may not use this file except in compliance with the License.
You may obtain a copy of the License at

    http://www.apache.org/licenses/LICENSE-2.0

Unless required by applicable law or agreed to in writing, software
distributed under the License is distributed on an "AS IS" BASIS,
WITHOUT WARRANTIES OR CONDITIONS OF ANY KIND, either express or implied.
See the License for the specific language governing permissions and
limitations under the License.
*/

// Package funcr implements formatting of structured log messages and
// optionally captures the call site and timestamp.
//
// The simplest way to use it is via its implementation of a
// github.com/go-logr/logr.LogSink with output through an arbitrary
// "write" function.  See New and NewJSON for details.
//
// # Custom LogSinks
//
// For users who need more control, a funcr.Formatter can be embedded inside
// your own custom LogSink implementation. This is useful when the LogSink
// needs to implement additional methods, for example.
//
// # Formatting
//
// This will respect logr.Marshaler, fmt.Stringer, and error interfaces for
// values which are being logged.  When rendering a struct, funcr will use Go's
// standard JSON tags (all except "string").
package funcr

import (
	"bytes"
	"encoding"
	"encoding/json"
	"fmt"
	"path/filepath"
	"reflect"
	"runtime"
	"strconv"
	"strings"
	"time"

	"github.com/go-logr/logr"
)

// New returns a logr.Logger which is implemented by an arbitrary function.
func New(fn func(prefix, args string), opts Options) logr.Logger {
	return logr.New(newSink(fn, NewFormatter(opts)))
}

// NewJSON returns a logr.Logger which is implemented by an arbitrary function
// and produces JSON output.
func NewJSON(fn func(obj string), opts Options) logr.Logger {
	fnWrapper := func(_, obj string) {
		fn(obj)
	}
	return logr.New(newSink(fnWrapper, NewFormatterJSON(opts)))
}

// Underlier exposes access to the underlying logging function. Since
// callers only have a logr.Logger, they have to know which
// implementation is in use, so this interface is less of an
// abstraction and more of a way to test type conversion.
type Underlier interface {
	GetUnderlying() func(prefix, args string)
}

func newSink(fn func(prefix, args string), formatter Formatter) logr.LogSink {
	l := &fnlogger{
		Formatter: formatter,
		write:     fn,
	}
	// For skipping fnlogger.Info and fnlogger.Error.
	l.Formatter.AddCallDepth(1)
	return l
}

// Options carries parameters which influence the way logs are generated.
type Options struct {
	// LogCaller tells funcr to add a "caller" key to some or all log lines.
	// This has some overhead, so some users might not want it.
	LogCaller MessageClass

	// LogCallerFunc tells funcr to also log the calling function name.  This
	// has no effect if caller logging is not enabled (see Options.LogCaller).
	LogCallerFunc bool

	// LogTimestamp tells funcr to add a "ts" key to log lines.  This has some
	// overhead, so some users might not want it.
	LogTimestamp bool

	// TimestampFormat tells funcr how to render timestamps when LogTimestamp
	// is enabled.  If not specified, a default format will be used.  For more
	// details, see docs for Go's time.Layout.
	TimestampFormat string

	// LogInfoLevel tells funcr what key to use to log the info level.
	// If not specified, the info level will be logged as "level".
	// If this is set to "", the info level will not be logged at all.
	LogInfoLevel *string

	// Verbosity tells funcr which V logs to produce.  Higher values enable
	// more logs.  Info logs at or below this level will be written, while logs
	// above this level will be discarded.
	Verbosity int

	// RenderBuiltinsHook allows users to mutate the list of key-value pairs
	// while a log line is being rendered.  The kvList argument follows logr
	// conventions - each pair of slice elements is comprised of a string key
	// and an arbitrary value (verified and sanitized before calling this
	// hook).  The value returned must follow the same conventions.  This hook
	// can be used to audit or modify logged data.  For example, you might want
	// to prefix all of funcr's built-in keys with some string.  This hook is
	// only called for built-in (provided by funcr itself) key-value pairs.
	// Equivalent hooks are offered for key-value pairs saved via
	// logr.Logger.WithValues or Formatter.AddValues (see RenderValuesHook) and
	// for user-provided pairs (see RenderArgsHook).
	RenderBuiltinsHook func(kvList []any) []any

	// RenderValuesHook is the same as RenderBuiltinsHook, except that it is
	// only called for key-value pairs saved via logr.Logger.WithValues.  See
	// RenderBuiltinsHook for more details.
	RenderValuesHook func(kvList []any) []any

	// RenderArgsHook is the same as RenderBuiltinsHook, except that it is only
	// called for key-value pairs passed directly to Info and Error.  See
	// RenderBuiltinsHook for more details.
	RenderArgsHook func(kvList []any) []any

	// MaxLogDepth tells funcr how many levels of nested fields (e.g. a struct
	// that contains a struct, etc.) it may log.  Every time it finds a struct,
	// slice, array, or map the depth is increased by one.  When the maximum is
	// reached, the value will be converted to a string indicating that the max
	// depth has been exceeded.  If this field is not specified, a default
	// value will be used.
	MaxLogDepth int
}

// MessageClass indicates which category or categories of messages to consider.
type MessageClass int

const (
	// None ignores all message classes.
	None MessageClass = iota
	// All considers all message classes.
	All
	// Info only considers info messages.
	Info
	// Error only considers error messages.
	Error
)

// fnlogger inherits some of its LogSink implementation from Formatter
// and just needs to add some glue code.
type fnlogger struct {
	Formatter
	write func(prefix, args string)
}

func (l fnlogger) WithName(name string) logr.LogSink {
	l.Formatter.AddName(name)
	return &l
}

func (l fnlogger) WithValues(kvList ...any) logr.LogSink {
	l.Formatter.AddValues(kvList)
	return &l
}

func (l fnlogger) WithCallDepth(depth int) logr.LogSink {
	l.Formatter.AddCallDepth(depth)
	return &l
}

func (l fnlogger) Info(level int, msg string, kvList ...any) {
	prefix, args := l.FormatInfo(level, msg, kvList)
	l.write(prefix, args)
}

func (l fnlogger) Error(err error, msg string, kvList ...any) {
	prefix, args := l.FormatError(err, msg, kvList)
	l.write(prefix, args)
}

func (l fnlogger) GetUnderlying() func(prefix, args string) {
	return l.write
}

// Assert conformance to the interfaces.
var _ logr.LogSink = &fnlogger{}
var _ logr.CallDepthLogSink = &fnlogger{}
var _ Underlier = &fnlogger{}

// NewFormatter constructs a Formatter which emits a JSON-like key=value format.
func NewFormatter(opts Options) Formatter {
	return newFormatter(opts, outputKeyValue)
}

// NewFormatterJSON constructs a Formatter which emits strict JSON.
func NewFormatterJSON(opts Options) Formatter {
	return newFormatter(opts, outputJSON)
}

// Defaults for Options.
const defaultTimestampFormat = "2006-01-02 15:04:05.000000"
const defaultMaxLogDepth = 16

func newFormatter(opts Options, outfmt outputFormat) Formatter {
	if opts.TimestampFormat == "" {
		opts.TimestampFormat = defaultTimestampFormat
	}
	if opts.MaxLogDepth == 0 {
		opts.MaxLogDepth = defaultMaxLogDepth
	}
	if opts.LogInfoLevel == nil {
		opts.LogInfoLevel = new(string)
		*opts.LogInfoLevel = "level"
	}
	f := Formatter{
		outputFormat: outfmt,
		prefix:       "",
		values:       nil,
		depth:        0,
		opts:         &opts,
	}
	return f
}

// Formatter is an opaque struct which can be embedded in a LogSink
// implementation. It should be constructed with NewFormatter. Some of
// its methods directly implement logr.LogSink.
type Formatter struct {
<<<<<<< HEAD
	outputFormat outputFormat
	prefix       string
	values       []any
	valuesStr    string
	depth        int
	opts         *Options
=======
	outputFormat    outputFormat
	prefix          string
	values          []any
	valuesStr       string
	parentValuesStr string
	depth           int
	opts            *Options
	group           string // for slog groups
	groupDepth      int
>>>>>>> 9262e966
}

// outputFormat indicates which outputFormat to use.
type outputFormat int

const (
	// outputKeyValue emits a JSON-like key=value format, but not strict JSON.
	outputKeyValue outputFormat = iota
	// outputJSON emits strict JSON.
	outputJSON
)

// PseudoStruct is a list of key-value pairs that gets logged as a struct.
type PseudoStruct []any

// render produces a log line, ready to use.
func (f Formatter) render(builtins, args []any) string {
	// Empirically bytes.Buffer is faster than strings.Builder for this.
	buf := bytes.NewBuffer(make([]byte, 0, 1024))
	if f.outputFormat == outputJSON {
		buf.WriteByte('{') // for the whole line
	}

	vals := builtins
	if hook := f.opts.RenderBuiltinsHook; hook != nil {
		vals = hook(f.sanitize(vals))
	}
	f.flatten(buf, vals, false, false) // keys are ours, no need to escape
	continuing := len(builtins) > 0

	if f.parentValuesStr != "" {
		if continuing {
			buf.WriteByte(f.comma())
		}
		buf.WriteString(f.parentValuesStr)
		continuing = true
	}

	groupDepth := f.groupDepth
	if f.group != "" {
		if f.valuesStr != "" || len(args) != 0 {
			if continuing {
				buf.WriteByte(f.comma())
			}
			buf.WriteString(f.quoted(f.group, true)) // escape user-provided keys
			buf.WriteByte(f.colon())
			buf.WriteByte('{') // for the group
			continuing = false
		} else {
			// The group was empty
			groupDepth--
		}
	}

	if f.valuesStr != "" {
		if continuing {
			buf.WriteByte(f.comma())
		}
		buf.WriteString(f.valuesStr)
		continuing = true
	}

	vals = args
	if hook := f.opts.RenderArgsHook; hook != nil {
		vals = hook(f.sanitize(vals))
	}
	f.flatten(buf, vals, continuing, true) // escape user-provided keys

	for i := 0; i < groupDepth; i++ {
		buf.WriteByte('}') // for the groups
	}

	if f.outputFormat == outputJSON {
		buf.WriteByte('}') // for the whole line
	}

	return buf.String()
}

// flatten renders a list of key-value pairs into a buffer.  If continuing is
// true, it assumes that the buffer has previous values and will emit a
// separator (which depends on the output format) before the first pair it
// writes.  If escapeKeys is true, the keys are assumed to have
// non-JSON-compatible characters in them and must be evaluated for escapes.
//
// This function returns a potentially modified version of kvList, which
// ensures that there is a value for every key (adding a value if needed) and
// that each key is a string (substituting a key if needed).
func (f Formatter) flatten(buf *bytes.Buffer, kvList []any, continuing bool, escapeKeys bool) []any {
	// This logic overlaps with sanitize() but saves one type-cast per key,
	// which can be measurable.
	if len(kvList)%2 != 0 {
		kvList = append(kvList, noValue)
	}
	copied := false
	for i := 0; i < len(kvList); i += 2 {
		k, ok := kvList[i].(string)
		if !ok {
			if !copied {
				newList := make([]any, len(kvList))
				copy(newList, kvList)
				kvList = newList
				copied = true
			}
			k = f.nonStringKey(kvList[i])
			kvList[i] = k
		}
		v := kvList[i+1]

		if i > 0 || continuing {
			if f.outputFormat == outputJSON {
				buf.WriteByte(f.comma())
			} else {
				// In theory the format could be something we don't understand.  In
				// practice, we control it, so it won't be.
				buf.WriteByte(' ')
			}
		}

		buf.WriteString(f.quoted(k, escapeKeys))
		buf.WriteByte(f.colon())
		buf.WriteString(f.pretty(v))
	}
	return kvList
}

<<<<<<< HEAD
=======
func (f Formatter) quoted(str string, escape bool) string {
	if escape {
		return prettyString(str)
	}
	// this is faster
	return `"` + str + `"`
}

func (f Formatter) comma() byte {
	if f.outputFormat == outputJSON {
		return ','
	}
	return ' '
}

func (f Formatter) colon() byte {
	if f.outputFormat == outputJSON {
		return ':'
	}
	return '='
}

>>>>>>> 9262e966
func (f Formatter) pretty(value any) string {
	return f.prettyWithFlags(value, 0, 0)
}

const (
	flagRawStruct = 0x1 // do not print braces on structs
)

// TODO: This is not fast. Most of the overhead goes here.
func (f Formatter) prettyWithFlags(value any, flags uint32, depth int) string {
	if depth > f.opts.MaxLogDepth {
		return `"<max-log-depth-exceeded>"`
	}

	// Handle types that take full control of logging.
	if v, ok := value.(logr.Marshaler); ok {
		// Replace the value with what the type wants to get logged.
		// That then gets handled below via reflection.
		value = invokeMarshaler(v)
	}

	// Handle types that want to format themselves.
	switch v := value.(type) {
	case fmt.Stringer:
		value = invokeStringer(v)
	case error:
		value = invokeError(v)
	}

	// Handling the most common types without reflect is a small perf win.
	switch v := value.(type) {
	case bool:
		return strconv.FormatBool(v)
	case string:
		return prettyString(v)
	case int:
		return strconv.FormatInt(int64(v), 10)
	case int8:
		return strconv.FormatInt(int64(v), 10)
	case int16:
		return strconv.FormatInt(int64(v), 10)
	case int32:
		return strconv.FormatInt(int64(v), 10)
	case int64:
		return strconv.FormatInt(int64(v), 10)
	case uint:
		return strconv.FormatUint(uint64(v), 10)
	case uint8:
		return strconv.FormatUint(uint64(v), 10)
	case uint16:
		return strconv.FormatUint(uint64(v), 10)
	case uint32:
		return strconv.FormatUint(uint64(v), 10)
	case uint64:
		return strconv.FormatUint(v, 10)
	case uintptr:
		return strconv.FormatUint(uint64(v), 10)
	case float32:
		return strconv.FormatFloat(float64(v), 'f', -1, 32)
	case float64:
		return strconv.FormatFloat(v, 'f', -1, 64)
	case complex64:
		return `"` + strconv.FormatComplex(complex128(v), 'f', -1, 64) + `"`
	case complex128:
		return `"` + strconv.FormatComplex(v, 'f', -1, 128) + `"`
	case PseudoStruct:
		buf := bytes.NewBuffer(make([]byte, 0, 1024))
		v = f.sanitize(v)
		if flags&flagRawStruct == 0 {
			buf.WriteByte('{')
		}
		for i := 0; i < len(v); i += 2 {
			if i > 0 {
				buf.WriteByte(f.comma())
			}
			k, _ := v[i].(string) // sanitize() above means no need to check success
			// arbitrary keys might need escaping
			buf.WriteString(prettyString(k))
			buf.WriteByte(f.colon())
			buf.WriteString(f.prettyWithFlags(v[i+1], 0, depth+1))
		}
		if flags&flagRawStruct == 0 {
			buf.WriteByte('}')
		}
		return buf.String()
	}

	buf := bytes.NewBuffer(make([]byte, 0, 256))
	t := reflect.TypeOf(value)
	if t == nil {
		return "null"
	}
	v := reflect.ValueOf(value)
	switch t.Kind() {
	case reflect.Bool:
		return strconv.FormatBool(v.Bool())
	case reflect.String:
		return prettyString(v.String())
	case reflect.Int, reflect.Int8, reflect.Int16, reflect.Int32, reflect.Int64:
		return strconv.FormatInt(int64(v.Int()), 10)
	case reflect.Uint, reflect.Uint8, reflect.Uint16, reflect.Uint32, reflect.Uint64, reflect.Uintptr:
		return strconv.FormatUint(uint64(v.Uint()), 10)
	case reflect.Float32:
		return strconv.FormatFloat(float64(v.Float()), 'f', -1, 32)
	case reflect.Float64:
		return strconv.FormatFloat(v.Float(), 'f', -1, 64)
	case reflect.Complex64:
		return `"` + strconv.FormatComplex(complex128(v.Complex()), 'f', -1, 64) + `"`
	case reflect.Complex128:
		return `"` + strconv.FormatComplex(v.Complex(), 'f', -1, 128) + `"`
	case reflect.Struct:
		if flags&flagRawStruct == 0 {
			buf.WriteByte('{')
		}
		printComma := false // testing i>0 is not enough because of JSON omitted fields
		for i := 0; i < t.NumField(); i++ {
			fld := t.Field(i)
			if fld.PkgPath != "" {
				// reflect says this field is only defined for non-exported fields.
				continue
			}
			if !v.Field(i).CanInterface() {
				// reflect isn't clear exactly what this means, but we can't use it.
				continue
			}
			name := ""
			omitempty := false
			if tag, found := fld.Tag.Lookup("json"); found {
				if tag == "-" {
					continue
				}
				if comma := strings.Index(tag, ","); comma != -1 {
					if n := tag[:comma]; n != "" {
						name = n
					}
					rest := tag[comma:]
					if strings.Contains(rest, ",omitempty,") || strings.HasSuffix(rest, ",omitempty") {
						omitempty = true
					}
				} else {
					name = tag
				}
			}
			if omitempty && isEmpty(v.Field(i)) {
				continue
			}
			if printComma {
				buf.WriteByte(f.comma())
			}
			printComma = true // if we got here, we are rendering a field
			if fld.Anonymous && fld.Type.Kind() == reflect.Struct && name == "" {
				buf.WriteString(f.prettyWithFlags(v.Field(i).Interface(), flags|flagRawStruct, depth+1))
				continue
			}
			if name == "" {
				name = fld.Name
			}
			// field names can't contain characters which need escaping
			buf.WriteString(f.quoted(name, false))
			buf.WriteByte(f.colon())
			buf.WriteString(f.prettyWithFlags(v.Field(i).Interface(), 0, depth+1))
		}
		if flags&flagRawStruct == 0 {
			buf.WriteByte('}')
		}
		return buf.String()
	case reflect.Slice, reflect.Array:
		// If this is outputing as JSON make sure this isn't really a json.RawMessage.
		// If so just emit "as-is" and don't pretty it as that will just print
		// it as [X,Y,Z,...] which isn't terribly useful vs the string form you really want.
		if f.outputFormat == outputJSON {
			if rm, ok := value.(json.RawMessage); ok {
				// If it's empty make sure we emit an empty value as the array style would below.
				if len(rm) > 0 {
					buf.Write(rm)
				} else {
					buf.WriteString("null")
				}
				return buf.String()
			}
		}
		buf.WriteByte('[')
		for i := 0; i < v.Len(); i++ {
			if i > 0 {
				buf.WriteByte(f.comma())
			}
			e := v.Index(i)
			buf.WriteString(f.prettyWithFlags(e.Interface(), 0, depth+1))
		}
		buf.WriteByte(']')
		return buf.String()
	case reflect.Map:
		buf.WriteByte('{')
		// This does not sort the map keys, for best perf.
		it := v.MapRange()
		i := 0
		for it.Next() {
			if i > 0 {
				buf.WriteByte(f.comma())
			}
			// If a map key supports TextMarshaler, use it.
			keystr := ""
			if m, ok := it.Key().Interface().(encoding.TextMarshaler); ok {
				txt, err := m.MarshalText()
				if err != nil {
					keystr = fmt.Sprintf("<error-MarshalText: %s>", err.Error())
				} else {
					keystr = string(txt)
				}
				keystr = prettyString(keystr)
			} else {
				// prettyWithFlags will produce already-escaped values
				keystr = f.prettyWithFlags(it.Key().Interface(), 0, depth+1)
				if t.Key().Kind() != reflect.String {
					// JSON only does string keys.  Unlike Go's standard JSON, we'll
					// convert just about anything to a string.
					keystr = prettyString(keystr)
				}
			}
			buf.WriteString(keystr)
			buf.WriteByte(f.colon())
			buf.WriteString(f.prettyWithFlags(it.Value().Interface(), 0, depth+1))
			i++
		}
		buf.WriteByte('}')
		return buf.String()
	case reflect.Ptr, reflect.Interface:
		if v.IsNil() {
			return "null"
		}
		return f.prettyWithFlags(v.Elem().Interface(), 0, depth)
	}
	return fmt.Sprintf(`"<unhandled-%s>"`, t.Kind().String())
}

func prettyString(s string) string {
	// Avoid escaping (which does allocations) if we can.
	if needsEscape(s) {
		return strconv.Quote(s)
	}
	b := bytes.NewBuffer(make([]byte, 0, 1024))
	b.WriteByte('"')
	b.WriteString(s)
	b.WriteByte('"')
	return b.String()
}

// needsEscape determines whether the input string needs to be escaped or not,
// without doing any allocations.
func needsEscape(s string) bool {
	for _, r := range s {
		if !strconv.IsPrint(r) || r == '\\' || r == '"' {
			return true
		}
	}
	return false
}

func isEmpty(v reflect.Value) bool {
	switch v.Kind() {
	case reflect.Array, reflect.Map, reflect.Slice, reflect.String:
		return v.Len() == 0
	case reflect.Bool:
		return !v.Bool()
	case reflect.Int, reflect.Int8, reflect.Int16, reflect.Int32, reflect.Int64:
		return v.Int() == 0
	case reflect.Uint, reflect.Uint8, reflect.Uint16, reflect.Uint32, reflect.Uint64, reflect.Uintptr:
		return v.Uint() == 0
	case reflect.Float32, reflect.Float64:
		return v.Float() == 0
	case reflect.Complex64, reflect.Complex128:
		return v.Complex() == 0
	case reflect.Interface, reflect.Ptr:
		return v.IsNil()
	}
	return false
}

func invokeMarshaler(m logr.Marshaler) (ret any) {
	defer func() {
		if r := recover(); r != nil {
			ret = fmt.Sprintf("<panic: %s>", r)
		}
	}()
	return m.MarshalLog()
}

func invokeStringer(s fmt.Stringer) (ret string) {
	defer func() {
		if r := recover(); r != nil {
			ret = fmt.Sprintf("<panic: %s>", r)
		}
	}()
	return s.String()
}

func invokeError(e error) (ret string) {
	defer func() {
		if r := recover(); r != nil {
			ret = fmt.Sprintf("<panic: %s>", r)
		}
	}()
	return e.Error()
}

// Caller represents the original call site for a log line, after considering
// logr.Logger.WithCallDepth and logr.Logger.WithCallStackHelper.  The File and
// Line fields will always be provided, while the Func field is optional.
// Users can set the render hook fields in Options to examine logged key-value
// pairs, one of which will be {"caller", Caller} if the Options.LogCaller
// field is enabled for the given MessageClass.
type Caller struct {
	// File is the basename of the file for this call site.
	File string `json:"file"`
	// Line is the line number in the file for this call site.
	Line int `json:"line"`
	// Func is the function name for this call site, or empty if
	// Options.LogCallerFunc is not enabled.
	Func string `json:"function,omitempty"`
}

func (f Formatter) caller() Caller {
	// +1 for this frame, +1 for Info/Error.
	pc, file, line, ok := runtime.Caller(f.depth + 2)
	if !ok {
		return Caller{"<unknown>", 0, ""}
	}
	fn := ""
	if f.opts.LogCallerFunc {
		if fp := runtime.FuncForPC(pc); fp != nil {
			fn = fp.Name()
		}
	}

	return Caller{filepath.Base(file), line, fn}
}

const noValue = "<no-value>"

func (f Formatter) nonStringKey(v any) string {
	return fmt.Sprintf("<non-string-key: %s>", f.snippet(v))
}

// snippet produces a short snippet string of an arbitrary value.
func (f Formatter) snippet(v any) string {
	const snipLen = 16

	snip := f.pretty(v)
	if len(snip) > snipLen {
		snip = snip[:snipLen]
	}
	return snip
}

// sanitize ensures that a list of key-value pairs has a value for every key
// (adding a value if needed) and that each key is a string (substituting a key
// if needed).
func (f Formatter) sanitize(kvList []any) []any {
	if len(kvList)%2 != 0 {
		kvList = append(kvList, noValue)
	}
	for i := 0; i < len(kvList); i += 2 {
		_, ok := kvList[i].(string)
		if !ok {
			kvList[i] = f.nonStringKey(kvList[i])
		}
	}
	return kvList
}

// startGroup opens a new group scope (basically a sub-struct), which locks all
// the current saved values and starts them anew.  This is needed to satisfy
// slog.
func (f *Formatter) startGroup(group string) {
	// Unnamed groups are just inlined.
	if group == "" {
		return
	}

	// Any saved values can no longer be changed.
	buf := bytes.NewBuffer(make([]byte, 0, 1024))
	continuing := false

	if f.parentValuesStr != "" {
		buf.WriteString(f.parentValuesStr)
		continuing = true
	}

	if f.group != "" && f.valuesStr != "" {
		if continuing {
			buf.WriteByte(f.comma())
		}
		buf.WriteString(f.quoted(f.group, true)) // escape user-provided keys
		buf.WriteByte(f.colon())
		buf.WriteByte('{') // for the group
		continuing = false
	}

	if f.valuesStr != "" {
		if continuing {
			buf.WriteByte(f.comma())
		}
		buf.WriteString(f.valuesStr)
	}

	// NOTE: We don't close the scope here - that's done later, when a log line
	// is actually rendered (because we have N scopes to close).

	f.parentValuesStr = buf.String()

	// Start collecting new values.
	f.group = group
	f.groupDepth++
	f.valuesStr = ""
	f.values = nil
}

// Init configures this Formatter from runtime info, such as the call depth
// imposed by logr itself.
// Note that this receiver is a pointer, so depth can be saved.
func (f *Formatter) Init(info logr.RuntimeInfo) {
	f.depth += info.CallDepth
}

// Enabled checks whether an info message at the given level should be logged.
func (f Formatter) Enabled(level int) bool {
	return level <= f.opts.Verbosity
}

// GetDepth returns the current depth of this Formatter.  This is useful for
// implementations which do their own caller attribution.
func (f Formatter) GetDepth() int {
	return f.depth
}

// FormatInfo renders an Info log message into strings.  The prefix will be
// empty when no names were set (via AddNames), or when the output is
// configured for JSON.
func (f Formatter) FormatInfo(level int, msg string, kvList []any) (prefix, argsStr string) {
	args := make([]any, 0, 64) // using a constant here impacts perf
	prefix = f.prefix
	if f.outputFormat == outputJSON {
		args = append(args, "logger", prefix)
		prefix = ""
	}
	if f.opts.LogTimestamp {
		args = append(args, "ts", time.Now().Format(f.opts.TimestampFormat))
	}
	if policy := f.opts.LogCaller; policy == All || policy == Info {
		args = append(args, "caller", f.caller())
	}
	if key := *f.opts.LogInfoLevel; key != "" {
		args = append(args, key, level)
	}
	args = append(args, "msg", msg)
	return prefix, f.render(args, kvList)
}

// FormatError renders an Error log message into strings.  The prefix will be
// empty when no names were set (via AddNames), or when the output is
// configured for JSON.
func (f Formatter) FormatError(err error, msg string, kvList []any) (prefix, argsStr string) {
	args := make([]any, 0, 64) // using a constant here impacts perf
	prefix = f.prefix
	if f.outputFormat == outputJSON {
		args = append(args, "logger", prefix)
		prefix = ""
	}
	if f.opts.LogTimestamp {
		args = append(args, "ts", time.Now().Format(f.opts.TimestampFormat))
	}
	if policy := f.opts.LogCaller; policy == All || policy == Error {
		args = append(args, "caller", f.caller())
	}
	args = append(args, "msg", msg)
	var loggableErr any
	if err != nil {
		loggableErr = err.Error()
	}
	args = append(args, "error", loggableErr)
	return prefix, f.render(args, kvList)
}

// AddName appends the specified name.  funcr uses '/' characters to separate
// name elements.  Callers should not pass '/' in the provided name string, but
// this library does not actually enforce that.
func (f *Formatter) AddName(name string) {
	if len(f.prefix) > 0 {
		f.prefix += "/"
	}
	f.prefix += name
}

// AddValues adds key-value pairs to the set of saved values to be logged with
// each log line.
func (f *Formatter) AddValues(kvList []any) {
	// Three slice args forces a copy.
	n := len(f.values)
	f.values = append(f.values[:n:n], kvList...)

	vals := f.values
	if hook := f.opts.RenderValuesHook; hook != nil {
		vals = hook(f.sanitize(vals))
	}

	// Pre-render values, so we don't have to do it on each Info/Error call.
	buf := bytes.NewBuffer(make([]byte, 0, 1024))
	f.flatten(buf, vals, false, true) // escape user-provided keys
	f.valuesStr = buf.String()
}

// AddCallDepth increases the number of stack-frames to skip when attributing
// the log line to a file and line.
func (f *Formatter) AddCallDepth(depth int) {
	f.depth += depth
}<|MERGE_RESOLUTION|>--- conflicted
+++ resolved
@@ -236,14 +236,6 @@
 // implementation. It should be constructed with NewFormatter. Some of
 // its methods directly implement logr.LogSink.
 type Formatter struct {
-<<<<<<< HEAD
-	outputFormat outputFormat
-	prefix       string
-	values       []any
-	valuesStr    string
-	depth        int
-	opts         *Options
-=======
 	outputFormat    outputFormat
 	prefix          string
 	values          []any
@@ -253,7 +245,6 @@
 	opts            *Options
 	group           string // for slog groups
 	groupDepth      int
->>>>>>> 9262e966
 }
 
 // outputFormat indicates which outputFormat to use.
@@ -380,8 +371,6 @@
 	return kvList
 }
 
-<<<<<<< HEAD
-=======
 func (f Formatter) quoted(str string, escape bool) string {
 	if escape {
 		return prettyString(str)
@@ -404,7 +393,6 @@
 	return '='
 }
 
->>>>>>> 9262e966
 func (f Formatter) pretty(value any) string {
 	return f.prettyWithFlags(value, 0, 0)
 }
