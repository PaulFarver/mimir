--- conflicted
+++ resolved
@@ -44,28 +44,6 @@
   labels:
     name: compactor
   name: compactor
-<<<<<<< HEAD
-  namespace: default
-spec:
-  clusterIP: None
-  ports:
-  - name: compactor-http-metrics
-    port: 8080
-    targetPort: 8080
-  - name: compactor-grpc
-    port: 9095
-    targetPort: 9095
-  selector:
-    name: compactor
----
-apiVersion: v1
-kind: Service
-metadata:
-  labels:
-    name: consul
-  name: consul
-=======
->>>>>>> 017a738e
   namespace: default
 spec:
   clusterIP: None
